--- conflicted
+++ resolved
@@ -5,7 +5,6 @@
 
 // Mock FileReader properly
 global.FileReader = class {
-<<<<<<< HEAD
   onload: ((event: any) => void) | null = null
   
   readAsDataURL(file: File) {
@@ -17,15 +16,6 @@
             result: `data:${file.type};base64,mocked-base64-data`
           }
         })
-=======
-  onload: ((this: FileReader, ev: ProgressEvent<FileReader>) => any) | null = null
-  
-  readAsDataURL() {
-    // Simulate successful file read
-    setTimeout(() => {
-      if (this.onload) {
-        this.onload.call(this, { target: { result: 'data:image/jpeg;base64,test' } } as ProgressEvent<FileReader>)
->>>>>>> c8af089f
       }
     }, 0)
   }
@@ -58,19 +48,11 @@
       />
     )
     
-<<<<<<< HEAD
     // Wait for the FileReader to complete and component to re-render
     await screen.findByText('test.jpg')
     
     // Should show file info instead of upload area
     expect(screen.getByText('test.jpg')).toBeInTheDocument()
-=======
-    // Wait for the component to process the file and show preview
-    await waitFor(() => {
-      expect(screen.getByText('test.jpg')).toBeInTheDocument()
-    }, { timeout: 100 })
-    
->>>>>>> c8af089f
     expect(screen.queryByText('Click to upload')).not.toBeInTheDocument()
   })
 
@@ -99,13 +81,7 @@
       />
     )
     
-<<<<<<< HEAD
     const fileInput = document.querySelector('input[type="file"]')
-=======
-    // Find the file input directly
-    const fileInput = screen.getByDisplayValue('') as HTMLInputElement
-    expect(fileInput).toHaveAttribute('type', 'file')
->>>>>>> c8af089f
     expect(fileInput).toHaveAttribute('accept', 'image/jpeg,image/jpg,image/png')
   })
 })