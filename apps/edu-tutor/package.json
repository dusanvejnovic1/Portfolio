--- conflicted
+++ resolved
@@ -7,15 +7,12 @@
     "build": "next build",
     "start": "next start",
     "lint": "next lint",
-<<<<<<< HEAD
-    "diag:openai": "curl -s http://localhost:3000/api/diagnostics/openai | jq ."
-=======
     "test": "vitest",
     "test:ui": "vitest --ui",
     "test:coverage": "vitest --coverage",
     "e2e": "playwright test",
-    "e2e:ui": "playwright test --ui"
->>>>>>> d5fd29d9
+    "e2e:ui": "playwright test --ui",
+    "diag:openai": "curl -s http://localhost:3000/api/diagnostics/openai | jq ."
   },
   "dependencies": {
     "next": "14.2.15",
