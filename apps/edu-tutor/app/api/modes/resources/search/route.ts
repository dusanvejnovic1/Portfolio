import { NextRequest, NextResponse } from 'next/server'
import { generateResponse } from '@/lib/llm'
import { preModerate, validateITContent } from '@/lib/moderation'
import { checkRateLimit } from '@/lib/rateLimit'
import { RESOURCES_ANNOTATION_PROMPT, IT_TUTOR_SYSTEM_PROMPT } from '@/lib/prompts'
<<<<<<< HEAD
import { searchITResources, extractWebMetadata, BingWebPage, buildITQuery } from '@/lib/retrieval/webSearch'
import { searchITVideos, getVideoDetails, parseYouTubeDuration, formatDuration, YouTubeVideo, YouTubeVideoDetails } from '@/lib/retrieval/youtube'
import { rankAndFilterResults } from '@/lib/retrieval/rank'
import { ResourcesSearchResponse, ResourceCard } from '@/types/modes'
import { resolveSearchProvider, SearchResult } from '@/lib/search/providers'

// Request validation schema
const ResourcesSearchRequestSchema = z.object({
  topic: z.string().min(3).max(200),
  level: z.enum(['Beginner', 'Intermediate', 'Advanced']).optional(),
  preferences: z.object({
    video: z.boolean().optional(),
    docs: z.boolean().optional(),
    course: z.boolean().optional()
  }).optional(),
  preferOfficial: z.boolean().optional()
})
=======
import { ResourcesRequestSchema, ResourcesResponseSchema } from '@/lib/schemas/modes'
>>>>>>> a0eb378b

export async function POST(request: NextRequest) {
  const requestId = crypto.randomUUID()
  console.log('Resources search request:', { requestId, timestamp: new Date().toISOString() })

  try {
    // Rate limiting
    const clientIP = request.headers.get('x-forwarded-for') || 
                    request.headers.get('x-real-ip') || 
                    'unknown'
    
    const rateLimit = checkRateLimit(clientIP)
    if (!rateLimit.allowed) {
      console.log('Rate limit exceeded:', { requestId, ip: clientIP })
      return NextResponse.json(
        { error: 'Too many requests. Please try again later.' },
        { status: 429 }
      )
    }

    // Parse and validate request
    const body = await request.json()
    const parsed = ResourcesRequestSchema.parse(body)

    // Content moderation
    const moderation = await preModerate(parsed.topic, { maxLength: 200 })
    if (!moderation.allowed) {
      console.log('Content blocked by moderation:', { requestId, reason: moderation.reason })
      return NextResponse.json(
        { error: moderation.reason || 'Content not allowed' },
        { status: 400 }
      )
    }

    // IT content validation
    const validation = await validateITContent(parsed.topic, 'resources')
    if (!validation.isValid) {
      console.log('IT content validation failed:', { requestId, errors: validation.errors })
      return NextResponse.json(
        { error: validation.errors[0] || 'Content validation failed' },
        { status: 400 }
      )
    }

    const maxResults = parsed.maxResults || 10
    const subtopicsText = parsed.subtopics ? `, focusing on subtopics: ${parsed.subtopics.join(', ')}` : ''

    console.log('Generating resources with AI:', { 
      requestId, 
      topic: parsed.topic, 
      maxResults,
      subtopics: parsed.subtopics
    })

<<<<<<< HEAD
    // Try to get search provider first
    const searchProvider = resolveSearchProvider()
    let webResults: BingWebPage[] = []
    let providerResults: SearchResult[] = []
    let searchVerified = true // Track if results are from verified provider
    
    if (searchProvider) {
      console.log('Using search provider:', { requestId, provider: searchProvider.name })
      try {
        const query = buildITQuery(parsed.topic, level, preferOfficial)
        providerResults = await searchProvider.search(query, { count: 15 })
        console.log('Provider search results:', { requestId, count: providerResults.length })
      } catch (error) {
        console.warn('Search provider failed, falling back to Bing:', { requestId, error })
        searchVerified = false
      }
    } else {
      console.log('No search provider configured, using fallback:', { requestId })
      searchVerified = false
    }

    // Perform searches - use provider results if available, otherwise fallback to Bing
    const searchPromises: [Promise<BingWebPage[]>, Promise<YouTubeVideo[]>] = [
      providerResults.length > 0 
        ? Promise.resolve([]) // Skip Bing if we have provider results
        : searchITResources(parsed.topic, {
            level,
            preferOfficial,
            includeRecent: true,
            count: 15
          }).catch(error => {
            console.warn('Web search failed:', { requestId, error })
            return []
          }),
      
      // YouTube search if video preference is enabled
      preferences.video !== false 
        ? searchITVideos(parsed.topic, {
            level,
            includeRecent: true,
            maxResults: 10
          }).catch(error => {
            console.warn('YouTube search failed:', { requestId, error })
            return []
          })
        : Promise.resolve([])
    ]

    const [bingResults, youtubeResults] = await Promise.all(searchPromises)
    webResults = bingResults

    console.log('Search results retrieved:', { 
      requestId, 
      webCount: webResults.length,
      providerCount: providerResults.length,
      videoCount: youtubeResults.length,
      verified: searchVerified
    })

    // Get video details for YouTube results
    let videoDetails: YouTubeVideoDetails[] = []
    if (youtubeResults.length > 0) {
      const videoIds = youtubeResults.map((video: YouTubeVideo) => video.id.videoId)
      videoDetails = await getVideoDetails(videoIds).catch(error => {
        console.warn('Failed to get video details:', { requestId, error })
        return []
      })
=======
    // Create prompt for AI to generate resources
    const prompt = `${RESOURCES_ANNOTATION_PROMPT}

Topic: ${parsed.topic}${subtopicsText}
Max Results: ${maxResults}

Generate ${maxResults} high-quality educational resources for learning about "${parsed.topic}". Include a mix of documentation, tutorials, videos, and official sources. Each resource should be realistic and educational.

Return ONLY a JSON object with this exact structure:
{
  "resources": [
    {
      "title": "Resource Title",
      "url": "https://example.com/resource",
      "source": "web",
      "publisher": "Publisher Name",
      "length": "5 min read",
      "publishedAt": "2024-01-15",
      "relevanceScore": 85,
      "relevanceRationale": "Why this resource is relevant and useful",
      "keyTakeaways": ["Key point 1", "Key point 2", "Key point 3"],
      "isOfficial": false,
      "badges": ["recent", "beginner-friendly"],
      "verified": false
>>>>>>> a0eb378b
    }
  ],
  "meta": {
    "totalResults": ${maxResults},
    "searchQuery": "${parsed.topic}",
    "generatedAt": "${new Date().toISOString()}"
  }
}`

    console.log('Requesting AI-generated resources:', { requestId })

    const aiResponse = await generateResponse(
      prompt,
      IT_TUTOR_SYSTEM_PROMPT,
      { model: 'default', maxTokens: 3000, temperature: 0.3 }
    )

<<<<<<< HEAD
    // Process provider results (Google CSE) if available
    providerResults.forEach((result: SearchResult) => {
      rawResourceCards.push({
        title: result.title,
        url: result.url,
        source: 'web', // Keep consistent with existing source format
        relevanceScore: 60, // Slightly higher base score for provider results
        relevanceRationale: 'Search provider result',
        keyTakeaways: [result.snippet],
        badges: searchVerified ? [] : []
      })
    })

    // Process web results (Bing fallback)
    webResults.forEach((result: BingWebPage) => {
      const metadata = extractWebMetadata(result)
      
      rawResourceCards.push({
        title: result.name,
        url: result.url,
        source: 'web',
        publisher: metadata.publisher,
        publishedAt: result.dateLastCrawled,
        relevanceScore: 50, // Base score, will be updated by AI
        relevanceRationale: searchVerified ? 'Web search result' : 'Web search result (unverified)',
        keyTakeaways: [result.snippet],
        isOfficial: metadata.isOfficial,
        badges: metadata.isOfficial ? ['official'] : []
=======
    // Parse the JSON response
    let resourcesData
    try {
      resourcesData = JSON.parse(aiResponse.trim())
      
      // Validate response structure
      const validatedResponse = ResourcesResponseSchema.parse(resourcesData)
      
      console.log('AI resource generation successful:', { 
        requestId, 
        resourceCount: validatedResponse.resources.length 
>>>>>>> a0eb378b
      })
      
      return NextResponse.json(validatedResponse)

    } catch (parseError) {
      console.error('Failed to parse AI response as JSON:', { 
        requestId, 
        error: parseError, 
        response: aiResponse.substring(0, 200) + '...' 
      })
      
      return NextResponse.json(
        { 
          error: 'Service temporarily unavailable - invalid response format',
          diagnostic: {
            type: 'json_parse_error',
            message: parseError instanceof Error ? parseError.message : 'Unknown parsing error',
            responsePreview: aiResponse.substring(0, 200)
          }
<<<<<<< HEAD
        } catch (parseError) {
          console.warn('Failed to parse AI annotation, using original results:', { requestId, error: parseError })
        }
      } catch (aiError) {
        console.warn('AI annotation failed, using original results:', { requestId, error: aiError })
      }
    }

    // Prepare final response
    const response: ResourcesSearchResponse = {
      items: rankedResults,
      meta: {
        query: parsed.topic,
        generatedAt: new Date().toISOString(),
        preferences,
        preferOfficial,
        verified: searchVerified
      }
=======
        },
        { status: 502 }
      )
>>>>>>> a0eb378b
    }

  } catch (error) {
    if (error instanceof Error && error.name === 'ZodError') {
      console.log('Request validation failed:', { requestId, error })
      return NextResponse.json(
        { error: 'Invalid request format' },
        { status: 400 }
      )
    }

    console.error('Resources search error:', { requestId, error })
    return NextResponse.json(
      { error: 'Internal server error' },
      { status: 500 }
    )
  }
}<|MERGE_RESOLUTION|>--- conflicted
+++ resolved
@@ -3,27 +3,8 @@
 import { preModerate, validateITContent } from '@/lib/moderation'
 import { checkRateLimit } from '@/lib/rateLimit'
 import { RESOURCES_ANNOTATION_PROMPT, IT_TUTOR_SYSTEM_PROMPT } from '@/lib/prompts'
-<<<<<<< HEAD
-import { searchITResources, extractWebMetadata, BingWebPage, buildITQuery } from '@/lib/retrieval/webSearch'
-import { searchITVideos, getVideoDetails, parseYouTubeDuration, formatDuration, YouTubeVideo, YouTubeVideoDetails } from '@/lib/retrieval/youtube'
-import { rankAndFilterResults } from '@/lib/retrieval/rank'
-import { ResourcesSearchResponse, ResourceCard } from '@/types/modes'
+import { ResourcesRequestSchema, ResourcesResponseSchema } from '@/lib/schemas/modes'
 import { resolveSearchProvider, SearchResult } from '@/lib/search/providers'
-
-// Request validation schema
-const ResourcesSearchRequestSchema = z.object({
-  topic: z.string().min(3).max(200),
-  level: z.enum(['Beginner', 'Intermediate', 'Advanced']).optional(),
-  preferences: z.object({
-    video: z.boolean().optional(),
-    docs: z.boolean().optional(),
-    course: z.boolean().optional()
-  }).optional(),
-  preferOfficial: z.boolean().optional()
-})
-=======
-import { ResourcesRequestSchema, ResourcesResponseSchema } from '@/lib/schemas/modes'
->>>>>>> a0eb378b
 
 export async function POST(request: NextRequest) {
   const requestId = crypto.randomUUID()
@@ -78,80 +59,46 @@
       subtopics: parsed.subtopics
     })
 
-<<<<<<< HEAD
-    // Try to get search provider first
+    // Try to get search provider first for enhanced results
     const searchProvider = resolveSearchProvider()
-    let webResults: BingWebPage[] = []
-    let providerResults: SearchResult[] = []
-    let searchVerified = true // Track if results are from verified provider
+    let searchResults: SearchResult[] = []
+    let searchVerified = false // Track if results are from verified provider
     
     if (searchProvider) {
       console.log('Using search provider:', { requestId, provider: searchProvider.name })
       try {
-        const query = buildITQuery(parsed.topic, level, preferOfficial)
-        providerResults = await searchProvider.search(query, { count: 15 })
-        console.log('Provider search results:', { requestId, count: providerResults.length })
+        // Build a focused search query for the topic
+        const query = `${parsed.topic} tutorial documentation guide`
+        searchResults = await searchProvider.search(query, { count: 5 })
+        searchVerified = true
+        console.log('Provider search results:', { requestId, count: searchResults.length })
       } catch (error) {
-        console.warn('Search provider failed, falling back to Bing:', { requestId, error })
-        searchVerified = false
+        console.warn('Search provider failed, falling back to AI-only:', { requestId, error })
       }
     } else {
-      console.log('No search provider configured, using fallback:', { requestId })
-      searchVerified = false
+      console.log('No search provider configured, using AI-only approach:', { requestId })
     }
 
-    // Perform searches - use provider results if available, otherwise fallback to Bing
-    const searchPromises: [Promise<BingWebPage[]>, Promise<YouTubeVideo[]>] = [
-      providerResults.length > 0 
-        ? Promise.resolve([]) // Skip Bing if we have provider results
-        : searchITResources(parsed.topic, {
-            level,
-            preferOfficial,
-            includeRecent: true,
-            count: 15
-          }).catch(error => {
-            console.warn('Web search failed:', { requestId, error })
-            return []
-          }),
-      
-      // YouTube search if video preference is enabled
-      preferences.video !== false 
-        ? searchITVideos(parsed.topic, {
-            level,
-            includeRecent: true,
-            maxResults: 10
-          }).catch(error => {
-            console.warn('YouTube search failed:', { requestId, error })
-            return []
-          })
-        : Promise.resolve([])
-    ]
+    // Create enhanced prompt with search results if available
+    let searchContext = ''
+    if (searchResults.length > 0) {
+      searchContext = `
 
-    const [bingResults, youtubeResults] = await Promise.all(searchPromises)
-    webResults = bingResults
+Here are some real search results to help generate realistic resources:
+${searchResults.map((result, index) => 
+`${index + 1}. ${result.title}
+   URL: ${result.url}
+   Snippet: ${result.snippet}`
+).join('\n\n')}
 
-    console.log('Search results retrieved:', { 
-      requestId, 
-      webCount: webResults.length,
-      providerCount: providerResults.length,
-      videoCount: youtubeResults.length,
-      verified: searchVerified
-    })
+Use these as inspiration but generate additional diverse resources to reach ${maxResults} total items.`
+    }
 
-    // Get video details for YouTube results
-    let videoDetails: YouTubeVideoDetails[] = []
-    if (youtubeResults.length > 0) {
-      const videoIds = youtubeResults.map((video: YouTubeVideo) => video.id.videoId)
-      videoDetails = await getVideoDetails(videoIds).catch(error => {
-        console.warn('Failed to get video details:', { requestId, error })
-        return []
-      })
-=======
     // Create prompt for AI to generate resources
     const prompt = `${RESOURCES_ANNOTATION_PROMPT}
 
 Topic: ${parsed.topic}${subtopicsText}
-Max Results: ${maxResults}
+Max Results: ${maxResults}${searchContext}
 
 Generate ${maxResults} high-quality educational resources for learning about "${parsed.topic}". Include a mix of documentation, tutorials, videos, and official sources. Each resource should be realistic and educational.
 
@@ -170,13 +117,13 @@
       "keyTakeaways": ["Key point 1", "Key point 2", "Key point 3"],
       "isOfficial": false,
       "badges": ["recent", "beginner-friendly"],
-      "verified": false
->>>>>>> a0eb378b
+      "verified": ${searchVerified}
     }
   ],
   "meta": {
     "totalResults": ${maxResults},
     "searchQuery": "${parsed.topic}",
+    "verified": ${searchVerified},
     "generatedAt": "${new Date().toISOString()}"
   }
 }`
@@ -189,36 +136,6 @@
       { model: 'default', maxTokens: 3000, temperature: 0.3 }
     )
 
-<<<<<<< HEAD
-    // Process provider results (Google CSE) if available
-    providerResults.forEach((result: SearchResult) => {
-      rawResourceCards.push({
-        title: result.title,
-        url: result.url,
-        source: 'web', // Keep consistent with existing source format
-        relevanceScore: 60, // Slightly higher base score for provider results
-        relevanceRationale: 'Search provider result',
-        keyTakeaways: [result.snippet],
-        badges: searchVerified ? [] : []
-      })
-    })
-
-    // Process web results (Bing fallback)
-    webResults.forEach((result: BingWebPage) => {
-      const metadata = extractWebMetadata(result)
-      
-      rawResourceCards.push({
-        title: result.name,
-        url: result.url,
-        source: 'web',
-        publisher: metadata.publisher,
-        publishedAt: result.dateLastCrawled,
-        relevanceScore: 50, // Base score, will be updated by AI
-        relevanceRationale: searchVerified ? 'Web search result' : 'Web search result (unverified)',
-        keyTakeaways: [result.snippet],
-        isOfficial: metadata.isOfficial,
-        badges: metadata.isOfficial ? ['official'] : []
-=======
     // Parse the JSON response
     let resourcesData
     try {
@@ -230,7 +147,6 @@
       console.log('AI resource generation successful:', { 
         requestId, 
         resourceCount: validatedResponse.resources.length 
->>>>>>> a0eb378b
       })
       
       return NextResponse.json(validatedResponse)
@@ -250,30 +166,9 @@
             message: parseError instanceof Error ? parseError.message : 'Unknown parsing error',
             responsePreview: aiResponse.substring(0, 200)
           }
-<<<<<<< HEAD
-        } catch (parseError) {
-          console.warn('Failed to parse AI annotation, using original results:', { requestId, error: parseError })
-        }
-      } catch (aiError) {
-        console.warn('AI annotation failed, using original results:', { requestId, error: aiError })
-      }
-    }
-
-    // Prepare final response
-    const response: ResourcesSearchResponse = {
-      items: rankedResults,
-      meta: {
-        query: parsed.topic,
-        generatedAt: new Date().toISOString(),
-        preferences,
-        preferOfficial,
-        verified: searchVerified
-      }
-=======
         },
         { status: 502 }
       )
->>>>>>> a0eb378b
     }
 
   } catch (error) {
